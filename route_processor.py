"""
Route processing module for KOMpass.
Handles GPX file parsing, route analysis, and data persistence.
Optimized with Streamlit caching for performance.
"""

import gpxpy
import pandas as pd
import json
import os
from datetime import datetime
from typing import Dict, List, Tuple, Optional
import folium
from math import radians, cos, sin, asin, sqrt, atan2, degrees
import numpy as np
import requests
import time
<<<<<<< HEAD
import streamlit as st
import hashlib
=======
try:
    from fitparse import FitFile
    FIT_SUPPORT = True
except ImportError:
    FIT_SUPPORT = False
>>>>>>> 800a514d


@st.cache_data(ttl=3600)  # Cache for 1 hour
def haversine_distance(lat1: float, lon1: float, lat2: float, lon2: float) -> float:
    """
    Calculate the great circle distance between two points on earth in kilometers.
    Cached for performance as this is called frequently.
    """
    # Convert decimal degrees to radians
    lat1, lon1, lat2, lon2 = map(radians, [lat1, lon1, lat2, lon2])
    
    # Haversine formula
    dlat = lat2 - lat1
    dlon = lon2 - lon1
    a = sin(dlat/2)**2 + cos(lat1) * cos(lat2) * sin(dlon/2)**2
    c = 2 * asin(sqrt(a))
    
    # Radius of earth in kilometers
    r = 6371
    return c * r


@st.cache_data(ttl=3600)  # Cache for 1 hour
def calculate_bearing(lat1: float, lon1: float, lat2: float, lon2: float) -> float:
    """
    Calculate the bearing between two points in degrees.
    Cached for performance.
    """
    lat1, lon1, lat2, lon2 = map(radians, [lat1, lon1, lat2, lon2])
    
    dlon = lon2 - lon1
    y = sin(dlon) * cos(lat2)
    x = cos(lat1) * sin(lat2) - sin(lat1) * cos(lat2) * cos(dlon)
    
    bearing = atan2(y, x)
    bearing = degrees(bearing)
    bearing = (bearing + 360) % 360
    
    return bearing


@st.cache_data(ttl=3600)  # Cache for 1 hour
def calculate_gradient(distance_m: float, elevation_change_m: float) -> float:
    """
    Calculate gradient as a percentage.
    Cached for performance.
    """
    if distance_m == 0:
        return 0
    return (elevation_change_m / distance_m) * 100


class RouteProcessor:
    """Handles route file processing and analysis."""
    
    def __init__(self, data_dir: str = "saved_routes"):
        """Initialize the route processor.
        
        Args:
            data_dir: Directory to save processed route data
        """
        self.data_dir = data_dir
        self._ensure_data_dir()
        
        # Overpass API configuration for OpenStreetMap queries
        self.overpass_url = "https://overpass-api.de/api/interpreter"
        self.request_delay = 1.0  # Seconds between API requests to be respectful
    
    def _analyze_gradients(self, points: List[Dict]) -> Dict:
        """Analyze gradient characteristics of the route."""
        if len(points) < 2:
            return {}
        
        gradients = []
        segments = []
        
        for i in range(1, len(points)):
            prev_point = points[i-1]
            curr_point = points[i]
            
            if prev_point['elevation'] is not None and curr_point['elevation'] is not None:
                distance_m = haversine_distance(
                    prev_point['lat'], prev_point['lon'],
                    curr_point['lat'], curr_point['lon']
                ) * 1000  # Convert to meters
                
                elevation_change = curr_point['elevation'] - prev_point['elevation']
                gradient = calculate_gradient(distance_m, elevation_change)
                
                gradients.append(gradient)
                segments.append({
                    'distance_m': distance_m,
                    'elevation_change_m': elevation_change,
                    'gradient_percent': gradient
                })
        
        if not gradients:
            return {}
        
        gradients = np.array(gradients)
        
        return {
            'average_gradient_percent': round(np.mean(gradients), 2),
            'max_gradient_percent': round(np.max(gradients), 2),
            'min_gradient_percent': round(np.min(gradients), 2),
            'gradient_std_dev': round(np.std(gradients), 2),
            'steep_climbs_percent': round(np.sum(gradients > 8) / len(gradients) * 100, 1),
            'moderate_climbs_percent': round(np.sum((gradients > 3) & (gradients <= 8)) / len(gradients) * 100, 1),
            'flat_sections_percent': round(np.sum(np.abs(gradients) <= 3) / len(gradients) * 100, 1),
            'descents_percent': round(np.sum(gradients < -3) / len(gradients) * 100, 1),
            'segments': segments
        }
    
    def _analyze_climbs(self, points: List[Dict]) -> Dict:
        """Analyze climbing segments and characteristics."""
        if len(points) < 2:
            return {}
        
        climbs = []
        current_climb = None
        
        for i in range(1, len(points)):
            prev_point = points[i-1]
            curr_point = points[i]
            
            if prev_point['elevation'] is not None and curr_point['elevation'] is not None:
                distance_m = haversine_distance(
                    prev_point['lat'], prev_point['lon'],
                    curr_point['lat'], curr_point['lon']
                ) * 1000
                
                elevation_change = curr_point['elevation'] - prev_point['elevation']
                gradient = calculate_gradient(distance_m, elevation_change)
                
                # Start of climb (gradient > 3%)
                if gradient > 3 and current_climb is None:
                    current_climb = {
                        'start_elevation': prev_point['elevation'],
                        'distance_m': distance_m,
                        'elevation_gain_m': max(0, elevation_change),
                        'max_gradient': gradient,
                        'segments': 1
                    }
                
                # Continue climb
                elif gradient > 1 and current_climb is not None:
                    current_climb['distance_m'] += distance_m
                    current_climb['elevation_gain_m'] += max(0, elevation_change)
                    current_climb['max_gradient'] = max(current_climb['max_gradient'], gradient)
                    current_climb['segments'] += 1
                
                # End of climb
                elif current_climb is not None and (gradient <= 1 or i == len(points) - 1):
                    if current_climb['elevation_gain_m'] > 10:  # Only count significant climbs
                        current_climb['end_elevation'] = curr_point['elevation']
                        current_climb['average_gradient'] = (current_climb['elevation_gain_m'] / current_climb['distance_m']) * 100
                        current_climb['difficulty_score'] = self._calculate_climb_difficulty(current_climb)
                        climbs.append(current_climb)
                    current_climb = None
        
        if not climbs:
            return {'climb_count': 0}
        
        total_climb_distance = sum(c['distance_m'] for c in climbs)
        total_climb_elevation = sum(c['elevation_gain_m'] for c in climbs)
        
        return {
            'climb_count': len(climbs),
            'total_climb_distance_km': round(total_climb_distance / 1000, 2),
            'total_climb_elevation_m': round(total_climb_elevation, 1),
            'average_climb_length_m': round(total_climb_distance / len(climbs), 0) if climbs else 0,
            'average_climb_gradient': round(sum(c['average_gradient'] for c in climbs) / len(climbs), 2) if climbs else 0,
            'max_climb_gradient': round(max(c['max_gradient'] for c in climbs), 2) if climbs else 0,
            'climb_difficulty_score': round(sum(c['difficulty_score'] for c in climbs), 1),
            'climbs': climbs
        }
    
    def _calculate_climb_difficulty(self, climb: Dict) -> float:
        """Calculate climbing difficulty score based on distance and gradient."""
        distance_km = climb['distance_m'] / 1000
        avg_gradient = climb['average_gradient']
        
        # Difficulty = distance * gradient^2 (emphasizes steep sections)
        return distance_km * (avg_gradient ** 2) / 100
    
    def _analyze_route_complexity(self, points: List[Dict]) -> Dict:
        """Analyze route complexity based on direction changes and curvature."""
        if len(points) < 3:
            return {}
        
        bearings = []
        direction_changes = []
        
        for i in range(1, len(points)):
            prev_point = points[i-1]
            curr_point = points[i]
            
            bearing = calculate_bearing(
                prev_point['lat'], prev_point['lon'],
                curr_point['lat'], curr_point['lon']
            )
            bearings.append(bearing)
        
        # Calculate direction changes
        for i in range(1, len(bearings)):
            change = abs(bearings[i] - bearings[i-1])
            # Handle wraparound (e.g., 350° to 10°)
            if change > 180:
                change = 360 - change
            direction_changes.append(change)
        
        if not direction_changes:
            return {}
        
        direction_changes = np.array(direction_changes)
        
        # Count significant turns
        significant_turns = np.sum(direction_changes > 45)
        moderate_turns = np.sum((direction_changes > 15) & (direction_changes <= 45))
        
        return {
            'average_direction_change_deg': round(np.mean(direction_changes), 2),
            'max_direction_change_deg': round(np.max(direction_changes), 2),
            'total_direction_change_deg': round(np.sum(direction_changes), 1),
            'significant_turns_count': int(significant_turns),
            'moderate_turns_count': int(moderate_turns),
            'route_straightness_index': round(1 / (1 + np.mean(direction_changes) / 180), 3),
            'complexity_score': round(np.sum(direction_changes) / len(points), 2)
        }
    
    def _classify_terrain_type(self, gradient_analysis: Dict) -> Dict:
        """Classify terrain type based on gradient characteristics for ML features."""
        if not gradient_analysis:
            return {}
        
        # Get terrain distribution percentages
        flat_pct = gradient_analysis.get('flat_sections_percent', 0)
        moderate_climbs_pct = gradient_analysis.get('moderate_climbs_percent', 0)
        steep_climbs_pct = gradient_analysis.get('steep_climbs_percent', 0)
        
        # Determine dominant terrain type for ML classification
        if steep_climbs_pct > 20:
            terrain_type = 'mountainous'
        elif moderate_climbs_pct + steep_climbs_pct > 30:
            terrain_type = 'hilly'
        elif moderate_climbs_pct + steep_climbs_pct > 10:
            terrain_type = 'rolling'
        else:
            terrain_type = 'flat'
        
        return {
            'terrain_type': terrain_type,
            'terrain_distribution': {
                'flat_percent': flat_pct,
                'moderate_climbs_percent': moderate_climbs_pct,
                'steep_climbs_percent': steep_climbs_pct,
                'descents_percent': gradient_analysis.get('descents_percent', 0)
            }
        }
    
    def _estimate_power_requirements(self, gradient_analysis: Dict, total_distance_km: float) -> Dict:
        """Estimate power requirements for the route (ML training features)."""
        if not gradient_analysis or 'segments' not in gradient_analysis:
            return {}
        
        segments = gradient_analysis['segments']
        power_segments = []
        
        # Rider assumptions (70kg rider, reasonable fitness) for standardized calculations
        rider_weight_kg = 70
        bike_weight_kg = 10
        total_weight_kg = rider_weight_kg + bike_weight_kg
        
        # Coefficients for power calculation
        cda = 0.32  # Aerodynamic drag coefficient * area (m²)
        crr = 0.005  # Rolling resistance coefficient
        air_density = 1.225  # kg/m³
        efficiency = 0.95  # Drivetrain efficiency
        
        total_energy_kj = 0
        
        # Use standardized speeds for power calculation (not actual speed estimation)
        speed_by_gradient = {
            'steep': 15,    # >8% grade
            'moderate': 20, # 4-8% grade  
            'light': 25,    # 2-4% grade
            'flat': 30      # <2% grade or downhill
        }
        
        for segment in segments:
            distance_km = segment['distance_m'] / 1000
            gradient_decimal = segment['gradient_percent'] / 100
            
            # Categorize gradient for standardized power calculation
            if gradient_decimal > 0.08:
                speed_kmh = speed_by_gradient['steep']
            elif gradient_decimal > 0.04:
                speed_kmh = speed_by_gradient['moderate']
            elif gradient_decimal > 0.02:
                speed_kmh = speed_by_gradient['light']
            else:
                speed_kmh = speed_by_gradient['flat']
            
            speed_ms = speed_kmh / 3.6
            time_hours = distance_km / speed_kmh
            
            # Power components (physics-based calculation for ML features)
            # Gravity power
            gravity_power = total_weight_kg * 9.81 * speed_ms * gradient_decimal
            
            # Rolling resistance power
            rolling_power = total_weight_kg * 9.81 * crr * speed_ms
            
            # Aerodynamic power (assuming no wind for standardized calculation)
            aero_power = 0.5 * cda * air_density * (speed_ms ** 3)
            
            # Total power
            total_power = (gravity_power + rolling_power + aero_power) / efficiency
            total_power = max(100, total_power)  # Minimum sustainable power
            
            # Energy for this segment
            energy_kj = (total_power * time_hours * 3600) / 1000  # Convert to kJ
            total_energy_kj += energy_kj
            
            power_segments.append({
                'distance_km': distance_km,
                'gradient_percent': segment['gradient_percent'],
                'estimated_power_watts': round(total_power, 0),
                'reference_speed_kmh': speed_kmh,  # Renamed to clarify this is reference, not prediction
                'energy_kj': round(energy_kj, 1)
            })
        
        # Calculate power distribution for ML features
        power_values = [s['estimated_power_watts'] for s in power_segments]
        
        return {
            'average_power_watts': round(np.mean(power_values), 0) if power_values else 0,
            'max_power_watts': round(np.max(power_values), 0) if power_values else 0,
            'normalized_power_watts': round(np.power(np.mean(np.power(power_values, 4)), 0.25), 0) if power_values else 0,
            'total_energy_kj': round(total_energy_kj, 0),
            'energy_per_km_kj': round(total_energy_kj / total_distance_km, 1) if total_distance_km > 0 else 0,
            'power_zones': {
                'endurance_percent': round(np.sum(np.array(power_values) < 200) / len(power_values) * 100, 1) if power_values else 0,
                'tempo_percent': round(np.sum((np.array(power_values) >= 200) & (np.array(power_values) < 300)) / len(power_values) * 100, 1) if power_values else 0,
                'threshold_percent': round(np.sum(np.array(power_values) >= 300) / len(power_values) * 100, 1) if power_values else 0
            },
            'note': 'Power calculations use standardized reference speeds for ML feature consistency'
        }
    
    @st.cache_data(ttl=1800)  # Cache API responses for 30 minutes
    def _query_overpass_api(_self, query: str, max_retries: int = 3) -> Dict:
        """Query the Overpass API with rate limiting and error handling.
        Cached to reduce API calls.
        
        Note: Uses leading underscore on self to exclude from caching key
        """
        for attempt in range(max_retries):
            try:
                time.sleep(_self.request_delay)  # Rate limiting
                response = requests.post(
                    _self.overpass_url,
                    data=query,
                    headers={'Content-Type': 'text/plain; charset=utf-8'},
                    timeout=30
                )
                response.raise_for_status()
                return response.json()
            except requests.exceptions.RequestException as e:
                if attempt == max_retries - 1:
                    print(f"Failed to query Overpass API after {max_retries} attempts: {e}")
                    return {'elements': []}
                time.sleep(2 ** attempt)  # Exponential backoff
        return {'elements': []}
    
    @st.cache_data(ttl=1800)  # Cache traffic data for 30 minutes
    def _get_traffic_infrastructure(_self, bounds: Dict, route_points: List[Dict]) -> Dict:
        """Query OpenStreetMap for traffic lights and major roads near the route.
        Cached to reduce API calls.
        
        Note: Uses leading underscore on self to exclude from caching key
        """
        if not bounds:
            return {'traffic_lights': [], 'major_roads': []}
        
        # Expand bounds slightly to catch nearby infrastructure
        lat_margin = 0.002  # ~200m
        lon_margin = 0.002
        
        south = bounds['south'] - lat_margin
        north = bounds['north'] + lat_margin
        west = bounds['west'] - lon_margin
        east = bounds['east'] + lon_margin
        
        # Query for traffic lights
        traffic_light_query = f"""
        [out:json][timeout:25];
        (
          node["highway"="traffic_signals"]({south},{west},{north},{east});
          node["traffic_signals"]({south},{west},{north},{east});
        );
        out geom;
        """
        
        traffic_lights_data = _self._query_overpass_api(traffic_light_query)
        traffic_lights = []
        
        for element in traffic_lights_data.get('elements', []):
            if element.get('type') == 'node':
                traffic_lights.append({
                    'lat': element['lat'],
                    'lon': element['lon'],
                    'tags': element.get('tags', {})
                })
        
        # Query for major roads (primary, secondary, trunk roads)
        major_roads_query = f"""
        [out:json][timeout:25];
        (
          way["highway"~"^(motorway|trunk|primary|secondary)$"]({south},{west},{north},{east});
        );
        out geom;
        """
        
        major_roads_data = _self._query_overpass_api(major_roads_query)
        major_roads = []
        
        for element in major_roads_data.get('elements', []):
            if element.get('type') == 'way' and 'geometry' in element:
                road_info = {
                    'id': element['id'],
                    'highway_type': element.get('tags', {}).get('highway', 'unknown'),
                    'name': element.get('tags', {}).get('name', 'Unnamed Road'),
                    'geometry': element['geometry']  # List of lat/lon points
                }
                major_roads.append(road_info)
        
        return {
            'traffic_lights': traffic_lights,
            'major_roads': major_roads
        }
    
    def _find_route_intersections(self, route_points: List[Dict], infrastructure: Dict) -> Dict:
        """Find intersections between the route and traffic infrastructure."""
        traffic_lights = infrastructure.get('traffic_lights', [])
        major_roads = infrastructure.get('major_roads', [])
        
        # Find traffic lights near route points - reduce threshold for better accuracy
        nearby_traffic_lights = []
        traffic_light_threshold = 0.025  # Reduced from 50m to 25m for better accuracy
        
        for route_point in route_points:
            for light in traffic_lights:
                distance = haversine_distance(
                    route_point['lat'], route_point['lon'],
                    light['lat'], light['lon']
                )
                
                # If within 25 meters, consider it a potential stop
                if distance <= traffic_light_threshold:
                    nearby_traffic_lights.append({
                        'route_point_index': route_points.index(route_point),
                        'route_lat': route_point['lat'],
                        'route_lon': route_point['lon'],
                        'light_lat': light['lat'],
                        'light_lon': light['lon'],
                        'distance_m': distance * 1000,
                        'tags': light.get('tags', {})
                    })
        
        # Find major road crossings - reduce threshold and be more selective
        major_road_crossings = []
        crossing_threshold = 0.015  # Reduced from 20m to 15m
        
        for road in major_roads:
            road_geometry = road.get('geometry', [])
            highway_type = road.get('highway_type', 'unknown')
            
            # Only consider major roads that typically require stops
            if highway_type not in ['motorway', 'trunk', 'primary', 'secondary']:
                continue
            
            for route_point in route_points:
                # Check if route point is close to any segment of the major road
                for i in range(len(road_geometry) - 1):
                    road_start = road_geometry[i]
                    road_end = road_geometry[i + 1]
                    
                    # Calculate distance from route point to road segment
                    distance_to_road = self._point_to_line_distance(
                        route_point['lat'], route_point['lon'],
                        road_start['lat'], road_start['lon'],
                        road_end['lat'], road_end['lon']
                    )
                    
                    if distance_to_road <= crossing_threshold:
                        major_road_crossings.append({
                            'route_point_index': route_points.index(route_point),
                            'route_lat': route_point['lat'],
                            'route_lon': route_point['lon'],
                            'road_name': road.get('name', 'Unnamed Road'),
                            'highway_type': road.get('highway_type', 'unknown'),
                            'distance_to_road_m': distance_to_road * 1000
                        })
                        break  # Only count once per road
        
        return {
            'traffic_light_intersections': nearby_traffic_lights,
            'major_road_crossings': major_road_crossings
        }
    
    def _point_to_line_distance(self, px: float, py: float, 
                               x1: float, y1: float, x2: float, y2: float) -> float:
        """Calculate the shortest distance from a point to a line segment in decimal degrees."""
        # Convert to approximate meters for calculation
        A = px - x1
        B = py - y1
        C = x2 - x1
        D = y2 - y1
        
        dot = A * C + B * D
        len_sq = C * C + D * D
        
        if len_sq == 0:
            # Line segment is actually a point
            return haversine_distance(px, py, x1, y1)
        
        param = dot / len_sq
        
        if param < 0:
            xx = x1
            yy = y1
        elif param > 1:
            xx = x2
            yy = y2
        else:
            xx = x1 + param * C
            yy = y1 + param * D
        
        return haversine_distance(px, py, xx, yy)
    
    def _analyze_traffic_stops(self, points: List[Dict], stats: Dict) -> Dict:
        """Analyze potential traffic stops along the route."""
        if len(points) < 2 or not stats.get('bounds'):
            return {'analysis_available': False, 'reason': 'Insufficient route data'}
        
        try:
            # Get traffic infrastructure from OpenStreetMap
            infrastructure = self._get_traffic_infrastructure(stats['bounds'], points)
            
            # Find intersections with route
            intersections = self._find_route_intersections(points, infrastructure)
            
            # Calculate metrics
            total_distance_km = stats.get('total_distance_km', 0)
            traffic_lights_count = len(intersections['traffic_light_intersections'])
            major_crossings_count = len(intersections['major_road_crossings'])
            total_stops = traffic_lights_count + major_crossings_count
            
            # Remove duplicates (same intersection counted multiple times)
            unique_traffic_lights = self._remove_duplicate_stops(
                intersections['traffic_light_intersections'], threshold_m=75  # Increased for traffic lights
            )
            unique_major_crossings = self._remove_duplicate_stops(
                intersections['major_road_crossings'], threshold_m=30  # Reduced for road crossings
            )
            
            unique_total_stops = len(unique_traffic_lights) + len(unique_major_crossings)
            
            # Calculate stop density and spacing
            stop_density = unique_total_stops / max(total_distance_km, 0.1)
            
            # Estimate time penalty (rough estimates)
            # Traffic lights: 0-60 seconds (avg 20s), Major crossings: 0-10 seconds (avg 3s)
            estimated_light_delay_minutes = len(unique_traffic_lights) * 0.33  # 20s avg per light
            estimated_crossing_delay_minutes = len(unique_major_crossings) * 0.05  # 3s avg per crossing
            total_estimated_delay_minutes = estimated_light_delay_minutes + estimated_crossing_delay_minutes
            
            # Calculate average distance between stops
            if unique_total_stops > 1:
                avg_distance_between_stops_km = total_distance_km / unique_total_stops
            else:
                avg_distance_between_stops_km = total_distance_km
            
            return {
                'analysis_available': True,
                'traffic_lights_detected': len(unique_traffic_lights),
                'major_road_crossings': len(unique_major_crossings),
                'total_potential_stops': unique_total_stops,
                'stop_density_per_km': round(stop_density, 2),
                'average_distance_between_stops_km': round(avg_distance_between_stops_km, 2),
                'estimated_time_penalty_minutes': round(total_estimated_delay_minutes, 1),
                'traffic_light_locations': unique_traffic_lights,
                'major_crossing_locations': unique_major_crossings,
                'infrastructure_summary': {
                    'total_traffic_lights_in_area': len(infrastructure['traffic_lights']),
                    'total_major_roads_in_area': len(infrastructure['major_roads']),
                    'route_intersections_found': unique_total_stops
                }
            }
            
        except Exception as e:
            return {
                'analysis_available': False,
                'reason': f'Error during traffic analysis: {str(e)}',
                'estimated_stops': 'Unable to calculate'
            }
    
    def _remove_duplicate_stops(self, stops: List[Dict], threshold_m: float = 50) -> List[Dict]:
        """Remove duplicate stops that are within threshold distance of each other."""
        if not stops:
            return []
        
        unique_stops = []
        threshold_km = threshold_m / 1000
        
        for stop in stops:
            is_duplicate = False
            
            for unique_stop in unique_stops:
                distance = haversine_distance(
                    stop['route_lat'], stop['route_lon'],
                    unique_stop['route_lat'], unique_stop['route_lon']
                )
                
                if distance <= threshold_km:
                    is_duplicate = True
                    break
            
            if not is_duplicate:
                unique_stops.append(stop)
        
        return unique_stops
    
    def _ensure_data_dir(self):
        """Create data directory if it doesn't exist."""
        if not os.path.exists(self.data_dir):
            os.makedirs(self.data_dir)
    
    @st.cache_data(ttl=3600)  # Cache parsed GPX data for 1 hour
    def parse_gpx_file(_self, gpx_content: str) -> Dict:
        """Parse GPX file content and extract route data.
        
        Args:
            gpx_content: String content of the GPX file
            
        Returns:
            Dictionary containing parsed route data
            
        Note: Uses leading underscore on self to exclude from caching key
        """
        try:
            gpx = gpxpy.parse(gpx_content)
            
            route_data = {
                'metadata': {},
                'tracks': [],
                'routes': [],
                'waypoints': []
            }
            
            # Extract metadata
            if hasattr(gpx, 'name') and gpx.name:
                route_data['metadata']['name'] = gpx.name
            if hasattr(gpx, 'description') and gpx.description:
                route_data['metadata']['description'] = gpx.description
            if hasattr(gpx, 'time') and gpx.time:
                route_data['metadata']['time'] = gpx.time.isoformat()
            
            # Process tracks
            for track in gpx.tracks:
                track_data = {
                    'name': track.name or 'Unnamed Track',
                    'segments': []
                }
                
                for segment in track.segments:
                    points = []
                    for point in segment.points:
                        point_data = {
                            'lat': point.latitude,
                            'lon': point.longitude,
                            'elevation': point.elevation,
                            'time': point.time.isoformat() if point.time else None
                        }
                        points.append(point_data)
                    
                    track_data['segments'].append(points)
                
                route_data['tracks'].append(track_data)
            
            # Process routes (planned routes without time data)
            for route in gpx.routes:
                route_points = []
                for point in route.points:
                    point_data = {
                        'lat': point.latitude,
                        'lon': point.longitude,
                        'elevation': point.elevation,
                        'name': point.name
                    }
                    route_points.append(point_data)
                
                route_data['routes'].append({
                    'name': route.name or 'Unnamed Route',
                    'points': route_points
                })
            
            # Process waypoints
            for waypoint in gpx.waypoints:
                waypoint_data = {
                    'lat': waypoint.latitude,
                    'lon': waypoint.longitude,
                    'elevation': waypoint.elevation,
                    'name': waypoint.name,
                    'description': waypoint.description
                }
                route_data['waypoints'].append(waypoint_data)
            
            return route_data
            
        except Exception as e:
            raise ValueError(f"Error parsing GPX file: {str(e)}")
    
<<<<<<< HEAD
    @st.cache_data(ttl=3600)  # Cache route statistics for 1 hour
    def calculate_route_statistics(_self, route_data: Dict) -> Dict:
=======
    def parse_fit_file(self, fit_content: bytes) -> Dict:
        """Parse FIT file content and extract route data.
        
        Args:
            fit_content: Bytes content of the FIT file
            
        Returns:
            Dictionary containing parsed route data
        """
        if not FIT_SUPPORT:
            raise ValueError("FIT file support not available. Please install fitparse library.")
        
        try:
            # Create a temporary file to parse
            import tempfile
            with tempfile.NamedTemporaryFile(delete=False, suffix='.fit') as tmp_file:
                tmp_file.write(fit_content)
                tmp_file.flush()
                
                fitfile = FitFile(tmp_file.name)
                
                route_data = {
                    'metadata': {},
                    'tracks': [],
                    'routes': [],
                    'waypoints': []
                }
                
                points = []
                track_name = "FIT Activity"
                
                # Process record messages (GPS points)
                for record in fitfile.get_messages('record'):
                    lat = None
                    lon = None
                    elevation = None
                    timestamp = None
                    
                    for field in record:
                        if field.name == 'position_lat':
                            lat = field.value * (180.0 / 2**31) if field.value else None
                        elif field.name == 'position_long':
                            lon = field.value * (180.0 / 2**31) if field.value else None
                        elif field.name == 'altitude':
                            elevation = field.value
                        elif field.name == 'timestamp':
                            timestamp = field.value
                    
                    # Only add points with valid GPS coordinates
                    if lat is not None and lon is not None:
                        point_data = {
                            'lat': lat,
                            'lon': lon,
                            'elevation': elevation,
                            'time': timestamp.isoformat() if timestamp else None
                        }
                        points.append(point_data)
                
                # Get activity info if available
                for file_id in fitfile.get_messages('file_id'):
                    for field in file_id:
                        if field.name == 'time_created':
                            route_data['metadata']['time'] = field.value.isoformat() if field.value else None
                
                # Get session info for metadata
                for session in fitfile.get_messages('session'):
                    for field in session:
                        if field.name == 'start_time':
                            route_data['metadata']['start_time'] = field.value.isoformat() if field.value else None
                        elif field.name == 'sport':
                            route_data['metadata']['sport'] = field.value
                
                # Add points as a track
                if points:
                    track_data = {
                        'name': track_name,
                        'segments': [points]
                    }
                    route_data['tracks'].append(track_data)
                    route_data['metadata']['name'] = track_name
                    route_data['metadata']['description'] = f"FIT file with {len(points)} GPS points"
                
                # Clean up temp file
                os.unlink(tmp_file.name)
                
                return route_data
                
        except Exception as e:
            raise ValueError(f"Error parsing FIT file: {str(e)}")
    
    def parse_route_file(self, file_content: bytes, filename: str) -> Dict:
        """Parse route file content (GPX or FIT) and extract route data.
        
        Args:
            file_content: File content as bytes
            filename: Original filename to determine file type
            
        Returns:
            Dictionary containing parsed route data
        """
        file_extension = filename.lower().split('.')[-1]
        
        if file_extension == 'gpx':
            try:
                gpx_content = file_content.decode('utf-8')
                return self.parse_gpx_file(gpx_content)
            except UnicodeDecodeError:
                raise ValueError("Invalid GPX file: Unable to decode as UTF-8")
        
        elif file_extension == 'fit':
            return self.parse_fit_file(file_content)
        
        else:
            raise ValueError(f"Unsupported file type: {file_extension}. Supported types: GPX, FIT")
    
    def calculate_route_statistics(self, route_data: Dict) -> Dict:
>>>>>>> 800a514d
        """Calculate comprehensive statistics for the route including ML-ready features.
        
        Args:
            route_data: Parsed route data dictionary
            
        Returns:
            Dictionary containing route statistics and advanced metrics
            
        Note: Uses leading underscore on self to exclude from caching key
        """
        stats = {
            'total_distance_km': 0,
            'total_elevation_gain_m': 0,
            'total_elevation_loss_m': 0,
            'max_elevation_m': None,
            'min_elevation_m': None,
            'total_points': 0,
            'bounds': None
        }
        
        all_points = []
        
        # Collect all points from tracks and routes
        for track in route_data.get('tracks', []):
            for segment in track.get('segments', []):
                all_points.extend(segment)
        
        for route in route_data.get('routes', []):
            all_points.extend(route.get('points', []))
        
        if not all_points:
            return stats
        
        stats['total_points'] = len(all_points)
        
        # Calculate bounds
        lats = [p['lat'] for p in all_points]
        lons = [p['lon'] for p in all_points]
        stats['bounds'] = {
            'north': max(lats),
            'south': min(lats),
            'east': max(lons),
            'west': min(lons)
        }
        
        # Calculate basic distance and elevation statistics
        total_distance = 0
        elevations = [p['elevation'] for p in all_points if p['elevation'] is not None]
        
        if elevations:
            stats['max_elevation_m'] = max(elevations)
            stats['min_elevation_m'] = min(elevations)
            
            # Calculate elevation gain/loss
            for i in range(1, len(elevations)):
                diff = elevations[i] - elevations[i-1]
                if diff > 0:
                    stats['total_elevation_gain_m'] += diff
                else:
                    stats['total_elevation_loss_m'] += abs(diff)
        
        # Calculate total distance
        for i in range(1, len(all_points)):
            prev_point = all_points[i-1]
            curr_point = all_points[i]
            distance = haversine_distance(
                prev_point['lat'], prev_point['lon'],
                curr_point['lat'], curr_point['lon']
            )
            total_distance += distance
        
        stats['total_distance_km'] = round(total_distance, 2)
        stats['total_elevation_gain_m'] = round(stats['total_elevation_gain_m'], 1)
        stats['total_elevation_loss_m'] = round(stats['total_elevation_loss_m'], 1)
        
        # Advanced ML-ready metrics
        if len(all_points) >= 2:
            # Gradient analysis
            gradient_analysis = _self._analyze_gradients(all_points)
            stats['gradient_analysis'] = gradient_analysis
            
            # Climbing analysis
            climb_analysis = _self._analyze_climbs(all_points)
            stats['climb_analysis'] = climb_analysis
            
            # Route complexity analysis
            complexity_analysis = _self._analyze_route_complexity(all_points)
            stats['complexity_analysis'] = complexity_analysis
            
            # Terrain classification for ML features
            terrain_analysis = _self._classify_terrain_type(gradient_analysis)
            stats['terrain_analysis'] = terrain_analysis
            
            # Power requirements analysis for ML features
            power_analysis = _self._estimate_power_requirements(gradient_analysis, total_distance)
            stats['power_analysis'] = power_analysis
            
            # Traffic stop analysis
            traffic_analysis = _self._analyze_traffic_stops(all_points, stats)
            stats['traffic_analysis'] = traffic_analysis
            
            # Additional derived metrics for ML
            ml_features = {
                'route_density_points_per_km': round(len(all_points) / max(total_distance, 0.1), 1),
                'elevation_range_m': (stats['max_elevation_m'] - stats['min_elevation_m']) if elevations else 0,
                'elevation_variation_index': round(stats['total_elevation_gain_m'] / max(total_distance, 0.1), 1),
                'route_compactness': round(total_distance / max(
                    haversine_distance(stats['bounds']['north'], stats['bounds']['west'],
                                     stats['bounds']['south'], stats['bounds']['east']), 0.1), 2),
                'difficulty_index': round((
                    gradient_analysis.get('steep_climbs_percent', 0) * 3 +
                    gradient_analysis.get('moderate_climbs_percent', 0) * 1.5 +
                    complexity_analysis.get('complexity_score', 0) * 0.5
                ) / 100, 3)
            }
            
            # Add traffic-related ML features
            if traffic_analysis.get('analysis_available'):
                ml_features.update({
                    'stop_density_per_km': traffic_analysis.get('stop_density_per_km', 0),
                    'estimated_stop_time_penalty_min': traffic_analysis.get('estimated_time_penalty_minutes', 0),
                    'traffic_complexity_factor': round(
                        traffic_analysis.get('stop_density_per_km', 0) * 0.1 + 
                        (traffic_analysis.get('traffic_lights_detected', 0) * 0.02), 3
                    )
                })
            
            stats['ml_features'] = ml_features
        
        return stats
    
    @st.cache_resource(ttl=3600)  # Cache maps for 1 hour
    def create_route_map(_self, route_data: Dict, stats: Dict) -> folium.Map:
        """Create a folium map visualization of the route.
        
        Args:
            route_data: Parsed route data
            stats: Route statistics
            
        Returns:
            Folium map object
            
        Note: Uses leading underscore on self to exclude from caching key
        """
        # Determine map center
        if stats['bounds']:
            center_lat = (stats['bounds']['north'] + stats['bounds']['south']) / 2
            center_lon = (stats['bounds']['east'] + stats['bounds']['west']) / 2
        else:
            center_lat, center_lon = 0, 0
        
        # Create map
        m = folium.Map(
            location=[center_lat, center_lon],
            zoom_start=12,
            tiles='OpenStreetMap'
        )
        
        # Add tracks
        for track in route_data.get('tracks', []):
            for segment in track.get('segments', []):
                if segment:
                    coordinates = [[p['lat'], p['lon']] for p in segment]
                    folium.PolyLine(
                        coordinates,
                        color='red',
                        weight=3,
                        opacity=0.8,
                        popup=f"Track: {track['name']}"
                    ).add_to(m)
        
        # Add routes
        for route in route_data.get('routes', []):
            points = route.get('points', [])
            if points:
                coordinates = [[p['lat'], p['lon']] for p in points]
                folium.PolyLine(
                    coordinates,
                    color='blue',
                    weight=3,
                    opacity=0.8,
                    popup=f"Route: {route['name']}"
                ).add_to(m)
        
        # Add waypoints
        for waypoint in route_data.get('waypoints', []):
            folium.Marker(
                [waypoint['lat'], waypoint['lon']],
                popup=f"{waypoint['name']}: {waypoint['description'] or 'Waypoint'}",
                icon=folium.Icon(color='green', icon='info-sign')
            ).add_to(m)
        
        # Add start/end markers for tracks
        for track in route_data.get('tracks', []):
            for segment in track.get('segments', []):
                if segment:
                    # Start marker
                    start_point = segment[0]
                    folium.Marker(
                        [start_point['lat'], start_point['lon']],
                        popup="Start",
                        icon=folium.Icon(color='green', icon='play')
                    ).add_to(m)
                    
                    # End marker
                    end_point = segment[-1]
                    folium.Marker(
                        [end_point['lat'], end_point['lon']],
                        popup="End",
                        icon=folium.Icon(color='red', icon='stop')
                    ).add_to(m)
        
        # Add traffic infrastructure markers if available
        if stats.get('traffic_analysis', {}).get('analysis_available'):
            traffic_analysis = stats['traffic_analysis']
            
            # Add traffic light markers
            for light in traffic_analysis.get('traffic_light_locations', []):
                folium.Marker(
                    [light['route_lat'], light['route_lon']],
                    popup=f"🚦 Traffic Light (±{light['distance_m']:.0f}m)",
                    icon=folium.Icon(color='orange', icon='exclamation-sign')
                ).add_to(m)
            
            # Add major road crossing markers
            for crossing in traffic_analysis.get('major_crossing_locations', []):
                folium.Marker(
                    [crossing['route_lat'], crossing['route_lon']],
                    popup=f"🛣️ {crossing['road_name']} ({crossing['highway_type']})",
                    icon=folium.Icon(color='purple', icon='road')
                ).add_to(m)
        
        # Fit map to bounds
        if stats['bounds']:
            sw = [stats['bounds']['south'], stats['bounds']['west']]
            ne = [stats['bounds']['north'], stats['bounds']['east']]
            m.fit_bounds([sw, ne])
        
        return m
    
    def save_route(self, route_data: Dict, stats: Dict, filename: str = None) -> str:
        """Save processed route data to file.
        
        Args:
            route_data: Parsed route data
            stats: Route statistics
            filename: Optional filename, auto-generated if not provided
            
        Returns:
            Path to saved file
        """
        if not filename:
            timestamp = datetime.now().strftime("%Y%m%d_%H%M%S")
            route_name = route_data.get('metadata', {}).get('name', 'route')
            # Clean route name for filename
            route_name = ''.join(c for c in route_name if c.isalnum() or c in (' ', '-', '_')).rstrip()
            route_name = route_name.replace(' ', '_')
            filename = f"{timestamp}_{route_name}.json"
        
        filepath = os.path.join(self.data_dir, filename)
        
        save_data = {
            'route_data': route_data,
            'statistics': stats,
            'processed_at': datetime.now().isoformat(),
            'processor_version': '1.0'
        }
        
        with open(filepath, 'w', encoding='utf-8') as f:
            json.dump(save_data, f, indent=2, ensure_ascii=False)
        
        return filepath
    
    def load_saved_routes(self) -> List[Dict]:
        """Load all saved routes from the data directory.
        
        Returns:
            List of saved route information
        """
        saved_routes = []
        
        if not os.path.exists(self.data_dir):
            return saved_routes
        
        for filename in os.listdir(self.data_dir):
            if filename.endswith('.json'):
                filepath = os.path.join(self.data_dir, filename)
                try:
                    with open(filepath, 'r', encoding='utf-8') as f:
                        data = json.load(f)
                    
                    route_info = {
                        'filename': filename,
                        'filepath': filepath,
                        'name': data.get('route_data', {}).get('metadata', {}).get('name', 'Unnamed Route'),
                        'processed_at': data.get('processed_at'),
                        'distance_km': data.get('statistics', {}).get('total_distance_km', 0),
                        'elevation_gain_m': data.get('statistics', {}).get('total_elevation_gain_m', 0)
                    }
                    saved_routes.append(route_info)
                except Exception as e:
                    print(f"Error loading {filename}: {e}")
        
        # Sort by processed_at date (newest first)
        saved_routes.sort(key=lambda x: x['processed_at'], reverse=True)
        return saved_routes
    
    def load_route_data(self, filepath: str) -> Dict:
        """Load a specific saved route data file.
        
        Args:
            filepath: Path to the saved route file
            
        Returns:
            Saved route data dictionary
        """
        with open(filepath, 'r', encoding='utf-8') as f:
            return json.load(f)<|MERGE_RESOLUTION|>--- conflicted
+++ resolved
@@ -15,17 +15,13 @@
 import numpy as np
 import requests
 import time
-<<<<<<< HEAD
 import streamlit as st
 import hashlib
-=======
 try:
     from fitparse import FitFile
     FIT_SUPPORT = True
 except ImportError:
     FIT_SUPPORT = False
->>>>>>> 800a514d
-
 
 @st.cache_data(ttl=3600)  # Cache for 1 hour
 def haversine_distance(lat1: float, lon1: float, lat2: float, lon2: float) -> float:
@@ -748,10 +744,6 @@
         except Exception as e:
             raise ValueError(f"Error parsing GPX file: {str(e)}")
     
-<<<<<<< HEAD
-    @st.cache_data(ttl=3600)  # Cache route statistics for 1 hour
-    def calculate_route_statistics(_self, route_data: Dict) -> Dict:
-=======
     def parse_fit_file(self, fit_content: bytes) -> Dict:
         """Parse FIT file content and extract route data.
         
@@ -867,8 +859,8 @@
         else:
             raise ValueError(f"Unsupported file type: {file_extension}. Supported types: GPX, FIT")
     
-    def calculate_route_statistics(self, route_data: Dict) -> Dict:
->>>>>>> 800a514d
+    @st.cache_data(ttl=3600)  # Cache route statistics for 1 hour
+    def calculate_route_statistics(_self, route_data: Dict) -> Dict:
         """Calculate comprehensive statistics for the route including ML-ready features.
         
         Args:
